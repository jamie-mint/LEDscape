--- conflicted
+++ resolved
@@ -15,7 +15,6 @@
         pinTable_1.printPinTable("GPIO: BANK_BIT", function (pin) { return pin.gpioNum ? pin.gpioName : ""; });
         pinTable_1.printPinTable("GPIO: Global Number", function (pin) { return pin.gpioNum || ""; });
         pinTable_1.printPinTable("Mapped Channel Index", function (pin) { return pin.mappedChannelIndex != undefined ? pin.mappedChannelIndex : ""; });
-        pinTable_1.printPinTable("HDMI / eMMC Conflicts", function (pin) { return pin.mappedChannelIndex != undefined ? (pin.mappedChannelIndex + (pin.bbbHdmiPin ? "H" : "") + (pin.emmcPin ? "E" : "")) : ""; });
         pinTable_1.printPinTable("Unused Channels", function (pin) { return (pin.mappedChannelIndex == undefined && pin.gpioNum != undefined) ? pin.gpioName : ""; });
         console.info("PRU0 Pins: " + bbbPinData_1.pinIndex.pinData.filter(function (d) { return d.r30pru == 0; }).length);
         console.info("PRU1 Pins: " + bbbPinData_1.pinIndex.pinData.filter(function (d) { return d.r30pru == 1; }).length);
@@ -88,19 +87,11 @@
                 setupScript += "\nfor CAPEMGR in " + capemgrDirectories.join(" ") + "; do\n\tif [ -d \"$CAPEMGR\" ]; then\n\t\tif [ -e \"" + dtboSourceFilename + "\" ]; then\n\t\t\tif [ -e \"" + dtboDestFilename + "\" ]; then\n\t\t\t\techo Overlay dtbo already exists: " + dtboDestFilename + "\n\t\t\telif cp \"" + dtboSourceFilename + "\" \"" + dtboDestFilename + "\"; then\n\t\t\t\techo Copied overlay dtbo " + dtboSourceFilename + " to " + dtboDestFilename + "\n\t\t\telse\n\t\t\t\techo ERROR: Failed to copy overlay dtbo from " + dtboSourceFilename + " to " + dtboDestFilename + "\n\t\t\t\texit -1\n\t\t\tfi\n\t\t\t\n\t\t\techo Mapping LEDscape pins using overlay...\n\t\t\tenableOverlay " + pinMapping.dtbName + "\n\t\tfi\n\t\texit 0\n\tfi\ndone\n\necho ERROR: Failed to find a bone_capemgr in /sys/\nexit -1\n\t\t\t\t\t";
             }
             else {
-<<<<<<< HEAD
-                setupScript += "if [ -d /sys/class/gpio ]; then\n";
-                usedPins.forEach(function (pin) {
-                    setupScript += "    echo 'Setting up channel " + pin.mappedChannelIndex + " (pin " + pin.headerName + ")'\n";
-                    setupScript += "    echo " + pin.gpioNum + " >> /sys/class/gpio/export\n";
-                    setupScript += "    echo out >> /sys/class/gpio/gpio" + pin.gpioNum + "/direction\n";
-=======
                 setupScript += "if [ -d /sys/class/gpio ]; then";
                 usedPins.forEach(function (pin) {
                     setupScript += "    echo Setting up channel " + pin.mappedChannelIndex + " (pin " + pin.headerName + ")\n";
                     setupScript += "    echo " + pin.gpioNum + " >> /sys/class/gpio/export\n";
                     setupScript += "    echo out >> /sys/class/gpio/gpio/" + pin.gpioNum + "/direction\n";
->>>>>>> 9990a876
                     setupScript += "    echo 0 >> /sys/class/gpio/gpio" + pin.gpioNum + "/value\n";
                 });
                 setupScript += "\n\t\t\t\telse\n\t\t\t\t\techo ERROR: No /sys/class/gpio found.\n\t\t\t\t\texit -1\n\t\t\t\tfi\n\t\t\t\t";

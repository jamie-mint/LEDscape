--- conflicted
+++ resolved
@@ -391,8 +391,6 @@
 		(double)g_server_config.white_point.green,
 		(double)g_server_config.white_point.blue
 	);
-<<<<<<< HEAD
-=======
 
 	fprintf(stderr,
 		"[main] Starting server on ports (tcp=%d, udp=%d) for %d pixels on %d strips\n",
@@ -406,12 +404,12 @@
 	pthread_create(&g_threads.render_thread, NULL, render_thread, NULL);
 	pthread_create(&g_threads.udp_server_thread, NULL, udp_server_thread, NULL);
 	pthread_create(&g_threads.tcp_server_thread, NULL, tcp_server_thread, NULL);
+	pthread_create(&g_threads.demo_thread, NULL, demo_thread, NULL);
 	if (g_server_config.demo_enabled) {
-	    pthread_create(&g_threads.demo_thread, NULL, demo_thread, NULL);
+		pthread_create(&g_threads.demo_thread, NULL, demo_thread, NULL);
 	}
 
 	pthread_exit(NULL);
->>>>>>> 48ed4c35
 }
 
 void build_lookup_tables() {

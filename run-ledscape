#!/bin/sh
DIRNAME="`dirname "$0"`"
cd "$DIRNAME"

<<<<<<< HEAD
=======
# Wait until eth0 is either initialized or failed to initialize
while ! dmesg | grep 'net eth0: phy found';
    do echo 'Waiting for eth0...'
    sleep 1

    # Check if it's failed, if so, hard reset via GPIO60
    if dmesg | egrep -i 'mdio:03 not found'; then
        echo 'eth0 failed to initialize, hard resetting...'
        echo 60 > /sys/class/gpio/export
        echo out > /sys/class/gpio/gpio60/direction
    fi
done

>>>>>>> 9990a876
#./opc-server --config configs/ws281x-24-config.json
#./opc-server --config configs/ws281x-48-config.json
#./opc-server --config configs/apa102-48-config.json
#./opc-server --config configs/ws281x-rj45-config.json
<<<<<<< HEAD
./opc-server --config configs/ocf-seahorse.json
=======
./opc-server --config configs/tedx-orb-config.json
>>>>>>> 9990a876
<|MERGE_RESOLUTION|>--- conflicted
+++ resolved
@@ -2,8 +2,6 @@
 DIRNAME="`dirname "$0"`"
 cd "$DIRNAME"
 
-<<<<<<< HEAD
-=======
 # Wait until eth0 is either initialized or failed to initialize
 while ! dmesg | grep 'net eth0: phy found';
     do echo 'Waiting for eth0...'
@@ -17,13 +15,8 @@
     fi
 done
 
->>>>>>> 9990a876
 #./opc-server --config configs/ws281x-24-config.json
 #./opc-server --config configs/ws281x-48-config.json
 #./opc-server --config configs/apa102-48-config.json
 #./opc-server --config configs/ws281x-rj45-config.json
-<<<<<<< HEAD
-./opc-server --config configs/ocf-seahorse.json
-=======
-./opc-server --config configs/tedx-orb-config.json
->>>>>>> 9990a876
+./opc-server --config configs/tedx-orb-config.json